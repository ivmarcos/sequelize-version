--- conflicted
+++ resolved
@@ -36,12 +36,6 @@
     "eslint": "^4.3.0",
     "mocha": "^3.5.0",
     "pg": "6.1.5",
-<<<<<<< HEAD
-    "should": "^11.2.1"
-  },
-  "dependencies": {
-=======
->>>>>>> 9c8cc72d
     "sequelize": "^4.4.2"
   },
   "dependencies": {}
